--- conflicted
+++ resolved
@@ -312,13 +312,8 @@
         :arg number recurrence_rate: The recurrence rate.
         """
         if self.silence_level <= 1:
-<<<<<<< HEAD
-            print("Calculating cross recurrence plot at \
-fixed recurrence rate...")
-=======
-            print("Calculating cross recurrence plot at fixed recurrence \
-                  rate...")
->>>>>>> a173aea0
+            print("Calculating cross recurrence plot at "
+                  "fixed recurrence rate...")
 
         #  Get distance matrix, according to self.metric
         distance = self.distance_matrix(self.x_embedded, self.y_embedded,
