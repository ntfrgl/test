--- conflicted
+++ resolved
@@ -254,14 +254,9 @@
         if not self.sparse_rqa:
             return self.R
         else:
-<<<<<<< HEAD
-            print("Exception: Sequential RQA mode is enabled. \
-Recurrence matrix is not stored in memory.")
-=======
-            print("Exception: Sequential RQA mode is enabled. Recurrence \
-                  matrix is not stored in memory.")
+            print("Exception: Sequential RQA mode is enabled. "
+                  "Recurrence matrix is not stored in memory.")
             return None
->>>>>>> a173aea0
 
     def distance_matrix(self, embedding, metric):
         """
@@ -537,12 +532,8 @@
             standard deviation of the time series.
         """
         if self.silence_level <= 1:
-            print("Calculating recurrence plot at fixed threshold in units of \
-<<<<<<< HEAD
-time series STD...")
-=======
-                  time series STD...")
->>>>>>> a173aea0
+            print("Calculating recurrence plot at fixed threshold in units of "
+                  "time series STD...")
 
         #  Get absolute threshold
         threshold = threshold_std * self.time_series.std()
@@ -594,13 +585,8 @@
         :arg number local_recurrence_rate: The local recurrence rate.
         """
         if self.silence_level <= 1:
-<<<<<<< HEAD
-            print("Calculating recurrence plot at fixed \
-local recurrence rate...")
-=======
-            print("Calculating recurrence plot at fixed local recurrence \
-                  rate...")
->>>>>>> a173aea0
+            print("Calculating recurrence plot at fixed "
+                  "local recurrence rate...")
 
         #  Get distance matrix, according to self.metric
         distance = self.distance_matrix(self.embedding, self.metric)
@@ -643,13 +629,8 @@
             processing by the algorithm. The standard order is :math:`1,...,N`.
         """
         if self.silence_level <= 1:
-<<<<<<< HEAD
-            print("Calculating recurrence plot using the \
-adaptive neighborhood size algorithm...")
-=======
-            print("Calculating recurrence plot using the adaptive \
-                  neighborhood size algorithm...")
->>>>>>> a173aea0
+            print("Calculating recurrence plot using the "
+                  "adaptive neighborhood size algorithm...")
 
         #  Get distance matrix, according to self.metric
         distance = self.distance_matrix(self.embedding, self.metric)
