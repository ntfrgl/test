--- conflicted
+++ resolved
@@ -15,33 +15,18 @@
 #  Import essential packages
 #
 
-<<<<<<< HEAD
-#  Import cPickle for loading and saving Python objects
-#  (Use pickle in python 3):
-from sys import version
-if version < '3':
-    import cPickle as pickle
-else:
-    import pickle
-
-=======
->>>>>>> a173aea0
 #  array object and fast numerics
 import numpy as np
 
-#  Import cPickle for loading and saving Python objects
-import _pickle as cPickle
+#  Import pickle for loading and saving Python objects
+import pickle
 
 # Import package to calculate points inside a polygon
 try:
     from matplotlib import path
 except ImportError:
-    print("An error occurred when importing matplotlib.path! \
-<<<<<<< HEAD
-Some functionality in Grid class might not be available.")
-=======
-          Some functionality in Grid class might not be available.")
->>>>>>> a173aea0
+    print("An error occurred when importing matplotlib.path! "
+          "Some functionality in Grid class might not be available.")
 
 #  Cythonized functions
 from ._ext.numerics import _cy_calculate_angular_distance, _euclidiean_distance
@@ -135,7 +120,7 @@
 
     def save(self, filename):
         """
-        Save the Grid object to a cPickle file.
+        Save the Grid object to a pickle file.
 
         :arg str filename: The name of the file where Grid object is stored
             (including ending).
@@ -145,12 +130,8 @@
             pickle.dump(self, f)
             f.close()
         except IOError:
-            print("An error occurred while saving Grid instance to \
-<<<<<<< HEAD
-                   cPickle/pickle file", filename)
-=======
-                  cPickle file", filename)
->>>>>>> a173aea0
+            print(f"An error occurred while saving Grid instance to "
+                  "pickle file {filename}")
 
     def save_txt(self, filename):
         """
@@ -173,18 +154,13 @@
             np.savetxt(filename + "_lon.txt", lon_seq)
             np.savetxt(filename + "_time.txt", time_seq)
         except IOError:
-            print("An error occurred while saving Grid instance to \
-<<<<<<< HEAD
-text files", filename)
-=======
-                  text files", filename)
->>>>>>> a173aea0
+            print(f"An error occurred while saving Grid instance to "
+                  "text files {filename}")
 
     @staticmethod
     def Load(filename):
         """
-        Return a Grid object stored in a cPickle file. On python 3,
-        uses pickle instead.
+        Return a Grid object stored in a pickle file.
 
         :arg str filename: The name of the file where Grid object is stored
             (including ending).
@@ -198,12 +174,8 @@
 
             return grid
         except IOError:
-            print("An error occurred while loading Grid instance from \
-<<<<<<< HEAD
-cPickle/pickle file", filename)
-=======
-                  cPickle file", filename)
->>>>>>> a173aea0
+            print(f"An error occurred while loading Grid instance from "
+                  "pickle file {filename}")
 
     @staticmethod
     def LoadTXT(filename):
@@ -223,12 +195,8 @@
             lon_seq = np.loadtxt(filename + "_lon.txt")
             time_seq = np.loadtxt(filename + "_time.txt")
         except IOError:
-            print("An error occurred while loading Grid instance from \
-<<<<<<< HEAD
-text files", filename)
-=======
-                  text files", filename)
->>>>>>> a173aea0
+            print(f"An error occurred while loading Grid instance from "
+                  "text files {filename}")
 
         return Grid(time_seq, lat_seq, lon_seq)
 
@@ -686,12 +654,8 @@
                  great circle distances.
         """
         if self.silence_level <= 1:
-            print("Calculating the geometric distance distribution of the \
-<<<<<<< HEAD
-grid...")
-=======
-                  grid...")
->>>>>>> a173aea0
+            print("Calculating the geometric distance distribution of the "
+                  "grid...")
 
         #  Get angular distance matrix
         D = self.angular_distance()
