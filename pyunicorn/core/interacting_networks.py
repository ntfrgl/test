#!/usr/bin/python
# -*- coding: utf-8 -*-
#
# This file is part of pyunicorn.
# Copyright (C) 2008--2015 Jonathan F. Donges and pyunicorn authors
# URL: <http://www.pik-potsdam.de/members/donges/software>
# License: BSD (3-clause)

"""
Provides classes for analyzing spatially embedded complex networks, handling
multivariate data and generating time series surrogates.
"""

#  Import NumPy for the array object and fast numerics
import numpy as np
from numpy import random

#  Import Network base class and Cython code
from .network import Network, NetworkError
from .numerics import                                    \
    _randomlySetCrossLinks, _randomlyRewireCrossLinks,   \
    _cross_transitivity, _nsi_cross_transitivity,        \
    _cross_local_clustering, _nsi_cross_local_clustering


#
#  Define class InteractingNetworks
#

class InteractingNetworks(Network):

    """
    Encapsulates an ensemble of interacting networks.

    Provides measures to analyze the interaction topology of different pairs of
    subnetworks (groups of vertices).

    So far, most methods only give meaningful results for undirected networks!

    The idea of interacting networks and measures for their analysis are
    described in [Donges2011a]_.

    Consistently node-weighted measures for interacting network topologies are
    derived, described and applied in [Wiedermann2011]_.
    """
    #
    #  Definitions of internal methods
    #

    def __init__(self, adjacency, directed=False, node_weights=None,
                 silence_level=0):
        """
        Initialize an instance of InteractingNetworks.

        :type adjacency: square numpy array or list [node,node] of 0s and 1s
        :arg  adjacency: Adjacency matrix of the new network.  Entry [i,j]
            indicates whether node i links to node j.  Its diagonal must be
            zero.  Must be symmetric if directed=False.
        :arg bool directed: Indicates whether the network shall be considered
            as directed. If False, adjacency must be symmetric.
        :type node_weights: 1d numpy array or list [node] of floats >= 0
        :arg  node_weights: Optional array or list of node weights to be used
            for node splitting invariant network measures.  Entry [i] is the
            weight of node i.  (Default: list of ones)
        :arg int silence_level: The inverse level of verbosity of the object.
        """
        #  Call constructor of parent class Network
        Network.__init__(self, adjacency=adjacency, directed=directed,
                         node_weights=node_weights,
                         silence_level=silence_level)

    def __str__(self):
        """
        Return a string representation of InteractingNetworks object.
        """
        return 'InteractingNetworks:\n' + Network.__str__(self)

    #
    #  Graph generation methods
    #

    @staticmethod
    def SmallTestNetwork():
        """
        Return a 6-node undirected test network.

        The network looks like this::

                3 - 1
                |   | \\
            5 - 0 - 4 - 2

        :rtype: InteractingNetworks instance
        :return: an InteractingNetworks instance for testing purposes.
        """
        nw = InteractingNetworks(adjacency=[[0, 0, 0, 1, 1, 1],
                                            [0, 0, 1, 1, 1, 0],
                                            [0, 1, 0, 0, 1, 0],
                                            [1, 1, 0, 0, 0, 0],
                                            [1, 1, 1, 0, 0, 0],
                                            [1, 0, 0, 0, 0, 0]],
                                 directed=False,
                                 node_weights=[0.6, 0.8, 1.0, 1.2, 1.4, 1.6],
                                 silence_level=2)
        link_weights = np.array([[0, 0, 0, 1.3, 2.5, 1.1],
                                 [0, 0, 2.3, 2.9, 2.7, 0],
                                 [0, 2.3, 0, 0, 1.5, 0],
                                 [1.3, 2.9, 0, 0, 0, 0],
                                 [2.5, 2.7, 1.5, 0, 0, 0],
                                 [1.1, 0, 0, 0, 0, 0]])
        nw.set_link_attribute("link_weights", link_weights)
        return nw

    @staticmethod
    def SmallDirectedTestNetwork():
        """
        Return a 6-node directed test network with node and edge weights.

        The node weights are [1.5, 1.7, 1.9, 2.1, 2.3, 2.5],
        a typical node weight for corrected n.s.i. measures would be 2.0.

        :rtype: InteractingNetworks instance
        """
        nw = InteractingNetworks(adjacency=[[0, 1, 0, 1, 0, 0],
                                            [0, 0, 1, 0, 1, 0],
                                            [0, 0, 0, 0, 0, 0],
                                            [0, 1, 0, 0, 0, 0],
                                            [1, 0, 1, 0, 0, 0],
                                            [1, 0, 0, 0, 0, 0]],
                                 directed=True,
                                 node_weights=[0.6, 0.8, 1.0, 1.2, 1.4, 1.6],
                                 silence_level=1)
        nw.set_link_attribute("link_weights", np.array([[0, 1.3, 0, 2.5, 0, 0],
                                                        [0, 0, 1.9, 0, 1.0, 0],
                                                        [0, 0, 0, 0, 0, 0],
                                                        [0, 3.0, 0, 0, 0, 0],
                                                        [2.1, 0, 2.7, 0, 0, 0],
                                                        [1.5, 0, 0, 0, 0, 0]]))
        return nw

    @staticmethod
    def RandomlySetCrossLinks(network, node_list1, node_list2,
                              cross_link_density=None,
                              number_cross_links=None):
        """
        Creates a set of random cross links between the considered
        interacting subnetworks. The number of cross links to be set
        can be chosen either explicitly or via a predefined cross link density.
        By not choosing any of either, a null model is created under
        preservation of the cross link density of the initial network.

        Implementation:

        Determines the number of cross links to be set.
        Creates an empty cross adjacency matrix.
        Randomly picks the coordinates of an entry and sets it to one.
        Repeats the procedure until the desired cross link density
        is reached.

        :type network: InteractingNetworks instance
        :arg network: The base network for setting random cross links.
        :arg [int] node_list1: list of node indices describing the first
            subnetwork
        :arg [int] node_list2: list of node indices describing the second
            subnetwork
        :rtype:  :class:`InteractingNetworks`
        :return: The initial InteractingNetworks with random cross links
        """
        #  store node lists as arrays
        nodes1 = np.array(node_list1, dtype=int)
        nodes2 = np.array(node_list2, dtype=int)
        #  retrieve number of nodes
        N1, N2 = len(nodes1), len(nodes2)
        #  retrieve cross adjacency matrix
        cross_A = network.cross_adjacency(nodes1, nodes2).astype(int)

        #  determine number of cross links
        if cross_link_density is not None:
            number_cross_links = int(cross_link_density * (N1 * N2))
            print "Setting number of cross links according to \
chosen link density."
        elif cross_link_density is None and number_cross_links is None:
            number_cross_links = int(cross_A.sum())
            print "Creating a null model for the given interacting networks."
        #  else: take the explicitly chosen number of cross links
        if number_cross_links > (N1 * N2):
            print "The number of cross links exceeds maximum."
            print "Setting link density of initial interacting network."
            number_cross_links = int(cross_A.sum())

        #  retrieve adjacency matrix of the full interacting network
        A_new = network.adjacency.astype(int)
        #  create new empty cross adjacency matrix
        cross_A_new = np.zeros((N1, N2))

        _randomlySetCrossLinks(A_new, cross_A_new, number_cross_links,
                               nodes1, nodes2, N1, N2)
        return InteractingNetworks(adjacency=A_new,
                                   directed=network.directed,
                                   node_weights=network.node_weights,
                                   silence_level=network.silence_level)

    @staticmethod
    def RandomlySetCrossLinks_sparse(network, node_list1, node_list2,
                                     cross_link_density=None,
                                     number_cross_links=None):
        """
        Creates a set of random cross links between the considered
        interacting subnetworks. The number of cross links to be set
        can be chosen either explicitly or via a predefined cross link density.
        By not choosing any of either, a null model is created under
        preservation of the cross link density of the initial network.

        Implementation:

        Determines the number of cross links to be set.
        Creates an empty cross adjacency matrix.
        Randomly picks the coordinates of an entry and sets it to one.
        Repeats the procedure until the desired cross link density
        is reached.

        :type network: InteractingNetworks instance
        :arg network: The base network for setting random cross links.
        :arg [int] node_list1: list of node indices describing the first
            subnetwork
        :arg [int] node_list2: list of node indices describing the second
            subnetwork
        :rtype:  :class:`InteractingNetworks`
        :return: The initial InteractingNetworks with random cross links
        """
        #  store node lists as arrays
        nodes1 = np.array(node_list1, dtype=int)
        nodes2 = np.array(node_list2, dtype=int)
        #  retrieve number of nodes
        N1, N2 = len(nodes1), len(nodes2)
        #  retrieve cross adjacency matrix
        cross_A = network.cross_adjacency_sparse(nodes1, nodes2).astype(int)

        #  determine number of cross links
        if cross_link_density is not None:
            number_cross_links = int(cross_link_density * (N1 * N2))
            print "Setting number of cross links according to chosen \
                  link density."
        elif cross_link_density is None and number_cross_links is None:
            number_cross_links = int(sum(cross_A.values()))
            print "Creating a null model for the given interacting networks."
        #  else: take the explicitly chosen number of cross links

        if number_cross_links > (N1 * N2):
            print "The number of cross links exceeds maximum."
            print "Setting link density of initial interacting network."
            number_cross_links = int(sum(cross_A.values()))

        #  retrieve adjacency matrix of the full interacting network
        A_new = network.sp_A.astype(int)
        #  create new empty cross adjacency matrix
        cross_A_new = np.zeros((N1, N2))

        n_1, n_2 = 0, 0
        node1, node2 = 0, 0
        for i in range(number_cross_links):
            while True:
                n_1 = int(random.random() * N1)
                n_2 = int(random.random() * N2)
                if not (cross_A_new[n_1, n_2] == 1):
                    break
            cross_A_new[n_1, n_2] = 1
        for i in range(N1):
            for j in range(N2):
                node1 = int(nodes1[i])
                node2 = int(nodes2[j])
                A_new[node1, node2] = cross_A_new[i, j]
                A_new[node2, node1] = cross_A_new[i, j]

        return InteractingNetworks(adjacency=A_new,
                                   directed=network.directed,
                                   node_weights=network.node_weights,
                                   silence_level=network.silence_level)

    @staticmethod
    def RandomlyRewireCrossLinks(network, node_list1, node_list2, swaps):
        """
        Randomize the cross links between two subnetworks under preservation of
        cross degree centrality of both subnetworks.

        Chooses randomly two cross links and swaps their ending points in
        subnetwork 2.

        Implementation:

        Stores the coordinates of the "1"-entries of the cross adjacency matrix
        in a tuple. Chooses randomly two entries of the tuple (ergo two cross
        links) allowing for the constraints that

        (1) the chosen links have distinct starting points in subnetwork 1 and
            distinct ending points in subnetwork 2
        (2) there do not exist intermediate links such that starting point of
            link 1 is connected to ending point of link 2 and vice versa.

        [In case two links have the same starting point or / and the same
        ending point, condition (2) is never satisfied. Therefore only
        condition (2) is implemented.]

        Swaps the ending points of the links in subnetwork 2 and overwrites the
        coordinates of the initial links in the tuple. The number of
        permutation procedures is determined by the "swaps" argument and the
        initial number of cross links. Creates a new adjacency matrix out of
        the altered tuple of coordinates.

        **Example** (Degree and cross degree sequences should be the same after
        rewiring):

        >>> net = InteractingNetworks.SmallTestNetwork()
        >>> print "Degree:", net.degree()
        Degree: [3 3 2 2 3 1]
        >>> print "Cross degree:", net.cross_degree(
        ...     node_list1=[0,3,5], node_list2=[1,2,4])
        Cross degree: [1 1 0]
        >>> rewired_net = net.RandomlyRewireCrossLinks(
        ...     network=net, node_list1=[0,3,5],
        ...     node_list2=[1,2,4], swaps=10.)
        >>> print "Degree:", rewired_net.degree()
        Degree: [3 3 2 2 3 1]
        >>> print "Cross degree:", rewired_net.cross_degree(
        ...     node_list1=[0,3,5], node_list2=[1,2,4])
        Cross degree: [1 1 0]

        :type network: :class:`InteractingNetworks` instance
        :arg network: The base network for rewiring cross links.
        :arg [int] node_list1: list of node indices describing the first
            subnetwork
        :arg [int] node_list2: list of node indices describing the second
            subnetwork
        :arg float internal: Gives the fraction number_swaps /
            number_cross_links.
        :rtype:  :class:`InteractingNetworks`
        :return: The initial InteractingNetworks with swapped cross links
        """
        #  retrieve cross adjacency matrix of the considered interacting
        #  network
        cross_A = network.cross_adjacency(node_list1, node_list2).astype(int)
        #  determine number of cross links
        number_cross_links = int(cross_A.sum())
        #  Store node lists as arrays
        nodes1 = np.array(node_list1, dtype=int)
        nodes2 = np.array(node_list2, dtype=int)
        #  retrieve adjacency matrix of the full interacting network
        A_new = network.adjacency.astype(int)
        #  determine number of cross link permutations that will be performed
        number_swaps = int(swaps * number_cross_links)
        #  Create list of cross links
        cross_links = np.array(cross_A.nonzero()).transpose()

        _randomlyRewireCrossLinks(A_new, cross_A, cross_links, nodes1, nodes2,
                                  number_cross_links, number_swaps)
        return InteractingNetworks(adjacency=A_new,
                                   directed=network.directed,
                                   node_weights=network.node_weights,
                                   silence_level=network.silence_level)

    #
    #  Define methods for handling the interacting networks
    #

    def subnetwork(self, node_list):
        """
        Return the subnetwork induced by a subset of nodes as a Network object.

        This can be used to conveniently analyze the subnetwork separately,
        e.g., for calculation network measures solely this subnetwork.

        :arg [int] node_list: list of node indices describing the subnetwork
        :rtype: Network
        :return: the subnetwork induced by the nodes in node_list.
        """
        return Network(adjacency=self.internal_adjacency(node_list),
                       directed=self.directed,
                       node_weights=self.node_weights[node_list],
                       silence_level=self.silence_level)

    def internal_adjacency(self, node_list):
        """
        Return the adjacency matrix of a subnetwork induced by a subset of
        nodes.

        **Examples:**

        >>> InteractingNetworks.SmallTestNetwork().\
                internal_adjacency([0,3,5])
        array([[0, 1, 1], [1, 0, 0], [1, 0, 0]], dtype=int8)
        >>> InteractingNetworks.SmallTestNetwork().\
                internal_adjacency([1,2,4])
        array([[0, 1, 1], [1, 0, 1], [1, 1, 0]], dtype=int8)

        :arg [int] node_list: list of node indices describing the subnetwork
        :rtype: 2D array [node index, node index]
        :return: the subnetwork's adjacency matrix.
        """
        #  Create igraph Graph object describing the subgraph
        subgraph = self.graph.subgraph(node_list)
        #  Get adjacency matrix
        return np.array(subgraph.get_adjacency(type=2).data).astype(np.int8)

    def cross_adjacency(self, node_list1, node_list2):
        """
        Return cross adjacency matrix describing the interaction of two
        subnetworks.

        The cross adjacency matrix entry :math:`CA_{ij} = 1` describes that
        node i in the first subnetwork is linked to node j in the second
        subnetwork.  Vice versa, :math:`CA_{ji} = 1` indicates that node j in
        the first subnetwork is linked to node i in the second subnetwork.

        .. note::
           The Cross adjacency matrix is NEITHER square NOR symmetric in
           general!

        **Examples:**

        >>> r(InteractingNetworks.SmallTestNetwork().\
                cross_adjacency([1,2,4], [0,3,5]))
        array([[0, 1, 0], [0, 0, 0], [1, 0, 0]])
        >>> r(InteractingNetworks.SmallTestNetwork().\
                cross_adjacency([1,2,3,4], [0,5]))
        array([[0, 0], [0, 0], [1, 0], [1, 0]])

        :arg [int] node_list1: list of node indices describing the first
            subnetwork
        :arg [int] node_list2: list of node indices describing the second
            subnetwork
        :rtype: 2D array [node index_1, node index_2]
        :return: the cross adjacency matrix.
        """
        return self.adjacency[node_list1, :][:, node_list2]

    def cross_adjacency_sparse(self, node_list1, node_list2):
        """
        Return cross adjacency matrix describing the interaction of two
        subnetworks.

        The cross adjacency matrix entry M{CA_ij = 1} describes that node i
        in the first subnetwork is linked to node j in the second subnetwork.
        Vice versa, M{CA_ji = 1} indicates that node j in the first subnetwork
        is linked to node i in the second subnetwork.

        .. note::

           The Cross adjacency matrix is NEITHER square NOR symmetric in
           general!

        Examples:

        >>> print InteractingNetworks.SmallTestNetwork().\
                cross_adjacency_sparse([1,2,4], [0,3,5])
        [[0 1 0] [0 0 0] [1 0 0]]

        :arg [int] node_list1: list of node indices describing the first
            subnetwork
        :arg [int] node_list2: list of node indices describing the second
            subnetwork
        :rtype: 2D array [node index_1, node index_2]
        :return: the cross adjacency matrix.
        """
        return self.sp_A[node_list1, :][:, node_list2].A

    def internal_link_attribute(self, attribute_name, node_list):
        """
        Return a like attribute matrix of a subnetwork induced by a subset of
        nodes.

        **Example:**

        >>> net = InteractingNetworks.SmallTestNetwork()
        >>> r(net.internal_link_attribute("link_weights", [1,2,3]))
        array([[ 0. ,  2.3,  2.9],
               [ 2.3,  0. ,  0. ],
               [ 2.9,  0. ,  0. ]])

        :arg str attribute_name: _name of link attribute to be used
        :arg [int] node_list: list of node indices describing the subnetwork
        :rtype: square numpy array [node_index, node_index]
        :return: link weights submatrix
        """
        weights = np.zeros((len(node_list), len(node_list)))
        subgraph = self.graph.subgraph(node_list)

        if self.directed:
            for e in subgraph.es:
                weights[e.tuple] = e[attribute_name]
        #  Symmetrize if subgraph is undirected
        else:
            for e in subgraph.es:
                weights[e.tuple] = e[attribute_name]
                weights[e.tuple[1], e.tuple[0]] = e[attribute_name]

        return weights

    def cross_link_attribute(self, attribute_name, node_list1, node_list2):
        """
        Return a cross link weights matrix describing the interaction of two
        subnetworks.

        The cross link weights matrix entry :math:`CW_{ij} = w` describes that
        node i in the first subnetwork is linked to node j in the second
        subnetwork with weights :math:`w`.

        .. note::

           The cross link weights matrix is NEITHER square NOR symmetric in
           general!

        Example:

        >>> net = InteractingNetworks.SmallTestNetwork()
        >>> r(net.cross_link_attribute("link_weights", [1,2,3], [0,4]))
        array([[ 0. ,  2.7],
               [ 0. ,  1.5],
               [ 1.3,  0. ]])

        :arg str attribute_name: _name of link attribute to be used
        :arg [int] node_list1: list of node indices describing the first
            subnetwork
        :arg [int] node_list2: list of node indices describing the second
            subnetwork
        :rtype: 2D array [node index_1, node index_2]
        :return: the cross adjacency matrix.
        """
        W = self.link_attribute(attribute_name)
        return W[node_list1, :][:, node_list2]

    def internal_path_lengths(self, node_list, link_attribute=None):
        """
        Return internal path length matrix of an induced subnetwork.

        Contains the paths length between all pairs of nodes within the
        subnetwork. However, the paths themselves will generally contain nodes
        from the full network. To avoid this and only consider paths lying
        within the subnetwork, do the following:

        >>> InteractingNetworks.SmallTestNetwork().\
                subnetwork([0,3,5]).path_lengths()
        array([[ 0., 1., 1.], [ 1., 0., 2.], [ 1., 2., 0.]])

        **Examples:**

        >>> InteractingNetworks.SmallTestNetwork().\
                internal_path_lengths([0,3,5], None)
        array([[ 0., 1., 1.], [ 1., 0., 2.], [ 1., 2., 0.]])
        >>> InteractingNetworks.SmallTestNetwork().\
                internal_path_lengths([1,2,4], None)
        array([[ 0., 1., 1.], [ 1., 0., 1.], [ 1., 1., 0.]])

        :arg [int] node_list: list of node indices describing the subnetwork
        :arg str link_attribute: Optional name of the link attribute to be used
            as the links' length. If None, links have length 1. (Default: None)
        :rtype: 2D array [node index, node index]
        :return: the internal path length matrix of an induced subnetwork.
        """
        return self.\
            path_lengths(link_attribute)[node_list, :][:, node_list]

    def cross_path_lengths(self, node_list1, node_list2, link_attribute=None):
        """
        Return cross path length matrix for a pair of subnetworks.

        Contains the path length between nodes from different subnetworks. The
        paths may generally contain nodes from the full network.

        **Examples:**

        >>> InteractingNetworks.SmallTestNetwork().\
                cross_path_lengths([0,3,5], [1,2,4], None)
        array([[ 2.,  2.,  1.], [ 1.,  2.,  2.], [ 3.,  3.,  2.]])
        >>> InteractingNetworks.SmallTestNetwork().\
                cross_path_lengths([0,5], [1,2,3,4], None)
        array([[ 2.,  2.,  1.,  1.], [ 3.,  3.,  2.,  2.]])

        :arg [int] node_list1: list of node indices describing the first
            subnetwork
        :arg [int] node_list2: list of node indices describing the second
            subnetwork
        :arg str link_attribute: Optional name of the link attribute to be used
            as the links' length. If None, links have length 1. (Default: None)
        :rtype: 2D array [index1, index2]
        :return: the cross path length matrix for a pair of subnetworks.
        """
        return self.path_lengths(link_attribute)[node_list1, :][:, node_list2]

    #
    #  Define scalar statistics for interacting networks
    #

    def number_cross_links(self, node_list1, node_list2):
        """
        Return the number of links connecting the two subnetworks.

        **Examples:**

        >>> InteractingNetworks.SmallTestNetwork().\
                number_cross_links([0,3,5], [1,2,4])
        2
        >>> InteractingNetworks.SmallTestNetwork().\
                number_cross_links([0,5], [1,2,3,4])
        2

        :arg [int] node_list1: list of node indices describing the first
            subnetwork
        :arg [int] node_list2: list of node indices describing the second
            subnetwork
        :return int: the number of links between nodes from different
            subnetworks.
        """
        if self.directed:
            raise NetworkError("Not implemented yet...")
        else:
            return self.cross_adjacency(node_list1, node_list2).sum()

    def number_internal_links(self, node_list):
        """
        Return the number of links within an induced subnetwork.

        **Examples:**

        >>> InteractingNetworks.SmallTestNetwork().\
                number_internal_links([0,3,5])
        2
        >>> InteractingNetworks.SmallTestNetwork().\
                number_internal_links([1,2,4])
        3

        :arg [int] node_list: list of node indices describing the subnetwork
        :return int: the number of links within a given subnetwork.
        """
        n_links = self.internal_adjacency(node_list).sum()
        if self.directed:
            return n_links
        else:
            return n_links / 2

    def cross_link_density(self, node_list1, node_list2):
        """
        Return the density of links between two subnetworks.

        **Examples:**

        >>> r(InteractingNetworks.SmallTestNetwork().\
                cross_link_density([0,3,5], [1,2,4]))
        0.2222
        >>> InteractingNetworks.SmallTestNetwork().\
                cross_link_density([0,5], [1,2,3,4])
        0.25

        :arg [int] node_list1: list of node indices describing the first
            subnetwork
        :arg [int] node_list2: list of node indices describing the second
            subnetwork
        :return float: the density of links between two subnetworks.
        """
        N1, N2 = len(node_list1), len(node_list2)
        if self.directed:
            raise NetworkError("Not implemented yet...")
        else:
            n_cl = self.number_cross_links(node_list1, node_list2)
            return float(n_cl) / (N1 * N2)

    def internal_link_density(self, node_list):
        """
        Return the density of links within an induced subnetwork.

        **Examples:**

        >>> r(InteractingNetworks.SmallTestNetwork().\
                internal_link_density([0,3,5]))
        0.6667
        >>> r(InteractingNetworks.SmallTestNetwork().\
                internal_link_density([1,2,3,4]))
        0.6667

        :arg [int] node_list: list of node indices describing the subnetwork
        :return float: the density of links within a subnetwork.
        """
        N = len(node_list)
        n_links = self.number_internal_links(node_list)
        if self.directed:
            return float(n_links) / (N * (N - 1))
        else:
            return 2 * float(n_links) / (N * (N - 1))

    def internal_global_clustering(self, node_list):
        """
        Return internal global clustering coefficients for an induced
        subnetwork.

        Internal global clustering coefficients are calculated as mean values
        from the local clustering sequence of the whole network. This
        implies that triangles spanning different subnetworks will generally
        contribute to the internal clustering coefficient.

        To avoid this and consider only triangles lying within the subnetwork:

        >>> r(InteractingNetworks.SmallTestNetwork().\
                subnetwork([0,3,5]).global_clustering())
        0.0

        **Examples:**

        >>> r(InteractingNetworks.SmallTestNetwork().\
                internal_global_clustering([0,3,5]))
        0.0
        >>> r(InteractingNetworks.SmallTestNetwork().\
                internal_global_clustering([1,2,4]))
        0.5556

        :arg [int] node_list: list of node indices describing the subnetwork
        :return float: the internal global clustering coefficient for a
            subnetwork.
        """
        clustering = self.local_clustering()
        internal_clustering = clustering[node_list].mean()
        return internal_clustering

    def cross_global_clustering(self, node_list1, node_list2):
        """
        Return global cross clustering for a pair of subnetworks.

        The global cross clustering coefficient C_v gives the average
        probability, that two randomly drawn neighbors in subnetwork 2 of node
        v in subnetwork 1 are also neighbors and vice versa. It counts
        triangles having one vertex in subnetwork 1 and two vertices in
        subnetwork 2 and vice versa.

        **Examples:**

        >>> InteractingNetworks.SmallTestNetwork().\
                cross_global_clustering([0,3,5], [1,2,4])
        0.0
        >>> InteractingNetworks.SmallTestNetwork().\
                cross_global_clustering([2], [1,3,4])
        1.0
        >>> InteractingNetworks.SmallTestNetwork().\
                cross_global_clustering([3,4], [1,2])
        0.5

        :arg [int] node_list1: list of node indices describing the first
            subnetwork
        :arg [int] node_list2: list of node indices describing the second
            subnetwork
        :return float: the cross global clustering coefficient for a pair of
            subnetworks.
        """
        #  Get cross local clustering sequences
        cc = self.cross_local_clustering(node_list1, node_list2)
        return cc.mean()

    def cross_global_clustering_sparse(self, node_list1, node_list2):
        """
        Return global cross clustering for a pair of subnetworks.

        The global cross clustering coefficient C_v gives the average
        probability, that two randomly drawn neighbors in subnetwork 2 of node
        v in subnetwork 1 are also neighbors and vice versa. It counts
        triangles having one vertex in subnetwork 1 and two vertices in
        subnetwork 2 and vice versa.

        Examples:

        >>> InteractingNetworks.SmallTestNetwork().cross_global_clustering(
        ...                                                   [0,3,5], [1,2,4])
        0.0

        >>> InteractingNetworks.SmallTestNetwork().cross_global_clustering(
        ...                                                       [2], [1,3,4])
        1.0

        >>> InteractingNetworks.SmallTestNetwork().cross_global_clustering(
        ...                                                       [3,4], [1,2])
        0.5

        :arg [int] node_list1: list of node indices describing the first
            subnetwork
        :arg [int] node_list2: list of node indices describing the second
            subnetwork
        :return float: the cross global clustering coefficient for a pair of
            subnetworks.
        """
        #  Get cross local clustering sequences
        cc = self.cross_local_clustering_sparse(node_list1, node_list2)
        return cc.mean()

    def cross_transitivity(self, node_list1, node_list2):
        """
        Return cross transitivity for a pair of subnetworks.

        The cross transitivity is the probability, that two randomly drawn
        neighbors in subnetwork 2 of node v in subnetwork 1 are also neighbors.
        It counts triangles having one vertex in subnetwork 1 and two vertices
        in subnetwork 2. Cross transitivity tends to weight low cross degree
        vertices less strongly when compared to the global cross clustering
        coefficient (see [Newman2003]_).

        **Examples:**

        >>> InteractingNetworks.SmallTestNetwork().\
                cross_transitivity([0,3,5], [1,2,4])
        0.0
        >>> InteractingNetworks.SmallTestNetwork().\
                cross_transitivity([2], [1,3,4])
        1.0
        >>> InteractingNetworks.SmallTestNetwork().\
                cross_transitivity([3,4], [1,2])
        1.0

        :arg [int] node_list1: list of node indices describing the first
            subnetwork
        :arg [int] node_list2: list of node indices describing the second
            subnetwork
        :return float: the cross transitivity for a pair of subnetworks.
        """
        return _cross_transitivity(self.adjacency.astype(int),
                                   np.array(node_list1), np.array(node_list2))

    def cross_transitivity_sparse(self, node_list1, node_list2):
        """
        Return cross transitivity for a pair of subnetworks.

        The cross transitivity is the probability, that two randomly drawn
        neighbors in subnetwork 2 of node v in subnetwork 1 are also
        neighbors. It counts triangles having one vertex in
        subnetwork 1 and two vertices in subnetwork 2. Cross
        transitivity tends to weight low cross degree vertices less strongly
        when compared to the global cross clustering coefficient (see Newman,
        SIAM Review, 2003).

        Examples:

        >>> InteractingNetworks.SmallTestNetwork().\
                cross_transitivity_sparse([0,3,5], [1,2,4])
        0.0
        >>> InteractingNetworks.SmallTestNetwork().\
                cross_transitivity_sparse([3,4], [1,2])
        1.0

        :arg [int] node_list1: list of node indices describing the first
            subnetwork
        :arg [int] node_list2: list of node indices describing the second
            subnetwork
        :return float: the cross transitivity for a pair of subnetworks.
        """
        cross_degree = self.cross_degree(node_list1, node_list2)

        #  Get sparse adjacency matrix
        A = self.sp_A[node_list1+node_list2, :][:, node_list1+node_list2]
        #  Get subnetwork sizes
        N1, N2 = len(node_list1), len(node_list2)
        #  Initialize
        cross_transitivity = 0.0
        #  Set counter
        counter_triangles = 0.0
        counter_triples = 0.0
        #  Calculate cross transitivity from subnetwork 1 to subnetwork 2
        #  Loop over nodes in subnetwork 1
        for i in range(N1):
            node1 = i
            if cross_degree[i] > 1:
                #  Loop over unique pairs of nodes in subnetwork 2
                for j in range(N1, N1+N2):
                    node2 = j
                    for k in range(N1, j):
                        node3 = k
                        if A[node1, node2] == 1 and A[node1, node3] == 1:
                            counter_triples += 1
                            if A[node2, node3] == 1:
                                counter_triangles += 1

        if counter_triples:
            cross_transitivity = counter_triangles / counter_triples
        return cross_transitivity

    @staticmethod
    def _calculate_general_average_path_length(path_lengths, internal=False):
        """
        Calculate general average path length for interacting networks.

        :type path_lengths: 2D array [index, index]
        :arg path_lengths: The path length matrix.
        :arg bool internal: Indicates, whether internal or cross average path
            length shall be calculated.
        :return float: the general average path length.
        """
        #  Get shape of path lengths array for normalization
        (N, M) = path_lengths.shape

        #  Identify unconnected pairs and save in binary array isinf
        unconnected_pairs = np.isinf(path_lengths)
        #  Count the number of unconnected pairs
        n_unconnected_pairs = unconnected_pairs.sum()
        #  Set infinite entries corresponding to unconnected pairs to zero
        path_lengths[unconnected_pairs] = 0

        #  Take average of shortest geographical path length matrix optionally
        #  excluding the diagonal, since it is always zero, and all unconnected
        #  pairs. The diagonal should never contain infinities, so that should
        #  not be a problem.
        if internal:
            norm = float((N - 1) * M - n_unconnected_pairs)
        else:
            norm = float(N * M - n_unconnected_pairs)

        average_path_length = path_lengths.sum() / norm

        #  Reverse changes to path_lengths
        path_lengths[unconnected_pairs] = np.inf
        return average_path_length

    def cross_average_path_length(self, node_list1, node_list2,
                                  link_attribute=None):
        """
        Return cross average path length.

        Return the average (weighted) shortest path length between two induced
        subnetworks.

        **Examples:**

        >>> InteractingNetworks.SmallTestNetwork().\
                cross_average_path_length([0,3,5], [1,2,4], None)
        2.0
        >>> InteractingNetworks.SmallTestNetwork().\
                cross_average_path_length([0,5], [1,2,3,4], None)
        2.0

        :arg [int] node_list1: list of node indices describing the first
            subnetwork
        :arg [int] node_list2: list of node indices describing the second
            subnetwork
        :arg str link_attribute: Optional name of the link attribute to be used
            as the links' length. If None, links have length 1. (Default: None)
        :return float: the cross average path length between a pair of
            subnetworks.
        """
        path_lengths = self.cross_path_lengths(node_list1, node_list2,
                                               link_attribute)
        return self._calculate_general_average_path_length(path_lengths,
                                                           internal=False)

    def internal_average_path_length(self, node_list, link_attribute=None):
        """
        Return internal average path length for an induced subnetwork.

        Return the average (weighted) shortest path length between all pairs
        of nodes within a subnetwork separately for which a path exists. Paths
        between nodes from different subnetworks are not included in the
        average!

        However, even if the end points lie within the same layer, the paths
        themselves will generally contain nodes from the whole network. To
        avoid this and only consider paths lying within the subnetwork, do the
        following:

        >>> r(InteractingNetworks.SmallTestNetwork().\
                subnetwork([0,3,5]).average_path_length(None))
        1.3333

        **Examples:**

        >>> r(InteractingNetworks.SmallTestNetwork().\
                internal_average_path_length([0,3,5], None))
        1.3333
        >>> r(InteractingNetworks.SmallTestNetwork().\
                internal_average_path_length([1,2,4], None))
        1.0

        :arg [int] node_list: list of node indices describing the subnetwork
        :arg str link_attribute: Optional name of the link attribute to be used
            as the links' length. If None, links have length 1. (Default: None)
        :return float: the internal average path length.
        """
        path_lengths = self.internal_path_lengths(node_list, link_attribute)
        return self._calculate_general_average_path_length(path_lengths,
                                                           internal=True)

    #
    #  Define local measures for interacting networks
    #

    def cross_degree(self, node_list1, node_list2, link_attribute=None):
        """
        Return the cross degree sequence for one subnetwork with respect to a
        second subnetwork.

        Gives the number of links from a specific node in the first subnetwork
        projecting to the second subnetwork. If a link attribute is specified,
        return the associated strength

        **Examples:**

        >>> InteractingNetworks.SmallTestNetwork().\
                cross_degree([0,3,5], [1,2,4])
        array([1, 1, 0])
        >>> InteractingNetworks.SmallTestNetwork().\
                cross_degree([1,2,4], [0,3,5])
        array([1, 0, 1])
        >>> InteractingNetworks.SmallTestNetwork().\
                cross_degree([1,2,3,4], [0,5])
        array([0, 0, 1, 1])

        :arg [int] node_list1: list of node indices describing the first
            subnetwork
        :arg [int] node_list2: list of node indices describing the second
            subnetwork
        :arg str key: link attribute key (optional)
        :rtype: 1D array [node index]
        :return: the cross degree sequence.
        """
        if self.directed:
<<<<<<< HEAD
            return (self.cross_indegree(node_list1, node_list2,
                                        link_attribute) +
                    self.cross_outdegree(node_list1, node_list2,
                                         link_attribute))
        else:
            return self.cross_outdegree(node_list1, node_list2,
                                        link_attribute)

    def cross_indegree(self, node_list1, node_list2, link_attribute=None):
        """
        Return the cross indegree sequence for the first given subnetwork with
        respect to the second given subnetwork

        Gives the number of links from nodes in subnetwork two to a specific
        node from subnetwork one. If a link attribute is specified,
        return the associated in strength.

=======
            raise NetworkError("Not implemented yet...")
        else:
            cross_A = self.cross_adjacency(node_list1, node_list2)
            cross_degree = cross_A.sum(axis=1)
            return cross_degree
>>>>>>> f08c85fb

        **Example:**

        >>> net = InteractingNetworks.SmallDirectedTestNetwork()
        >>> net.cross_indegree([1, 2], [0, 3, 4])
        array([2, 1])

        :arg [int] node_list1: list of node indices describing the first
            subnetwork
        :arg [int] node_list2: list of node indices describing the second
            subnetwork
        :arg str key: link attribute key (optional)
        :rtype: 1D array [node index]
        :return: the cross in degree sequence.
        """
        if link_attribute is None:
            return np.sum(self.cross_adjacency(node_list2, node_list1), axis=0)
        else:
            return np.sum(self.cross_link_attribute(link_attribute, node_list2,
                                                    node_list1), axis=0)

    def cross_outdegree(self, node_list1, node_list2, link_attribute=None):
        """
        Return the cross outdegree sequence for the first given subnetwork with
        respect to the second given subnetwork

        Gives the number of links from a specific node in subnetwork one to
        nodes in subnetwork two. If a link attribute is specified,
        return the associated out strength.

        **Example:**

        >>> net = InteractingNetworks.SmallDirectedTestNetwork()
        >>> net.cross_outdegree([1, 2], [0, 3, 4])
        array([1, 0])

        :arg [int] node_list1: list of node indices describing the first
            subnetwork
        :arg [int] node_list2: list of node indices describing the second
            subnetwork
        :arg str key: link attribute key (optional)
        :rtype: 1D array [node index]
        :return: the cross out degree sequence.
        """
        if link_attribute is None:
            return np.sum(self.cross_adjacency(node_list1, node_list2), axis=1)
        else:
            return np.sum(self.cross_link_attribute(link_attribute, node_list1,
                                                    node_list2), axis=1)

    def internal_degree(self, node_list, link_attribute=None):
        """
        Return the internal degree sequence of one induced subnetwork.

        Gives the number of links from a specific node to other nodes within
        the same induced subnetwork. If a link attribute is specified,
        return the associated strength.

        **Examples:**

        >>> InteractingNetworks.SmallTestNetwork().internal_degree([0,3,5])
        array([2, 1, 1])
        >>> InteractingNetworks.SmallTestNetwork().internal_degree([1,2,4])
        array([2, 2, 2])

        :arg [int] node_list: list of node indices describing the subnetwork
        :arg str key: link attribute key (optional)
        :rtype: 1D array [node index]
        :return: the internal degree sequence.
        """
        if self.directed:
<<<<<<< HEAD
            return (self.internal_indegree(node_list, link_attribute) +
                    self.internal_outdegree(node_list, link_attribute))
        else:
            return self.internal_outdegree(node_list, link_attribute)

    def internal_indegree(self, node_list, link_attribute=None):
        """
        Return the internal indegree sequence of one induced subnetwork.

        Gives the number of links from other nodes to a specific node within
        the same induced subnetwork. If a link attribute is specified,
        return the associated in strength.

        **Example:**

        >>> net = InteractingNetworks.SmallDirectedTestNetwork()
        >>> net.internal_indegree([0, 1, 3])
        array([0, 2, 1])

        :arg [int] node_list: list of node indices describing the subnetwork
        :arg str key: link attribute key (optional)
        :rtype: 1D array [node index]
        :return: the internal in degree sequence.
        """
        if link_attribute is None:
            return np.sum(self.internal_adjacency(node_list), axis=0)
        else:
            return np.sum(self.internal_link_attribute(link_attribute,
                                                       node_list), axis=0)

    def internal_outdegree(self, node_list, link_attribute=None):
        """
        Return the internal outdegree sequence of one induced subnetwork.

        Gives the number of links from a specific node to other nodes within
        the same induced subnetwork. If a link attribute is specified,
        return the associated out strength.

        **Example:**

        >>> net = InteractingNetworks.SmallDirectedTestNetwork()
        >>> net.internal_outdegree([0, 1, 3])
        array([2, 0, 1])

        :arg [int] node_list: list of node indices describing the subnetwork
        :arg str key: link attribute key (optional)
        :rtype: 1D array [node index]
        :return: the internal out degree sequence.
        """
        if link_attribute is None:
            return np.sum(self.internal_adjacency(node_list), axis=1)
        else:
            return np.sum(self.internal_link_attribute(link_attribute,
                                                       node_list), axis=1)
=======
            raise NetworkError("Not implemented yet...")
        else:
            degree = self.internal_adjacency(node_list).sum(axis=0)
            return degree
>>>>>>> f08c85fb

    def cross_local_clustering(self, node_list1, node_list2):
        """
        Return local cross clustering for a pair of subnetworks.

        The local cross clustering coefficient C_v gives the probability, that
        two randomly drawn neighbors in subnetwork 1 of node v in subnetwork 1
        are also neighbors. It counts triangles having one vertex in
        subnetwork 1 and two vertices in subnetwork 2.

        **Examples:**

        >>> InteractingNetworks.SmallTestNetwork().\
                cross_local_clustering([0,3,5], [1,2,4])
        array([ 0.,  0.,  0.])
        >>> InteractingNetworks.SmallTestNetwork().\
                cross_local_clustering([2], [1,3,4])
        array([ 1.])
        >>> InteractingNetworks.SmallTestNetwork().\
                cross_local_clustering([3,4], [1,2])
        array([ 0.,  1.])

        :arg [int] node_list1: list of node indices describing the first
            subnetwork
        :arg [int] node_list2: list of node indices describing the second
            subnetwork
        :rtype: 1D array [node index]
        :return: the cross local clustering coefficient.
        """
        nodes1, nodes2 = np.array(node_list1), np.array(node_list2)
        #  Get cross degree sequence
        cross_degree = self.cross_degree(nodes1, nodes2)
        #  Prepare normalization factor
        norm = cross_degree * (cross_degree - 1) / 2.
        #  Initialize
        cross_clustering = np.zeros_like(nodes1, dtype=np.float)

        _cross_local_clustering(self.adjacency.astype(int), norm,
                                nodes1, nodes2, cross_clustering)
        return cross_clustering

    def cross_local_clustering_sparse(self, node_list1, node_list2):
        """
        Return local cross clustering for a pair of subnetworks.

        The local cross clustering coefficient C_v gives the probability, that
        two randomly drawn neighbors in subnetwork 1 of node v in subnetwork 1
        are also neighbors. It counts triangles having one vertex in
        subnetwork 1 and two vertices in subnetwork 2.

        Examples:

        >>> InteractingNetworks.SmallTestNetwork().\
                cross_local_clustering_sparse([0,3,5], [1,2,4])
        array([ 0.,  0.,  0.])

        >>> InteractingNetworks.SmallTestNetwork().\
                cross_local_clustering_sparse([2], [1,3,4])
        array([ 1.])

        >>> InteractingNetworks.SmallTestNetwork().\
                cross_local_clustering_sparse([3,4], [1,2])
        array([ 0.,  1.])

        :arg [int] node_list1: list of node indices describing the first
            subnetwork
        :arg [int] node_list2: list of node indices describing the second
            subnetwork
        :rtype: 1D array [node index]
        :return: the cross local clustering coefficient.
        """
        #  Get cross degree sequence
        cross_degree = self.cross_degree(node_list1, node_list2)
        #  Get full adjacency matrix
        A = self.sp_A[node_list1+node_list2, :][:, node_list1+node_list2]
        #  Get layer sizes
        N1, N2 = len(node_list1), len(node_list2)
        #  Convert node lists to Numpy arrays
        nodes1, nodes2 = np.array(node_list1), np.array(node_list2)

        #  Initialize
        cross_clustering = np.zeros(N1)
        #  Prepare normalization factor
        norm = cross_degree * (cross_degree - 1) / 2

        # Calculate cross clustering from subnetwork 1 to subnetwork 2
        counter = 0
        for node1 in range(N1):
            if not norm[node1] == 0:
                # Reset counter
                counter = 0
                #  Loop over unique pairs of nodes in subnetwork 2
                for node2 in range(N1, N1+N2):
                    for node3 in range(N1, node2):
                        if (A[node1, node2] == 1 and A[node2, node3] == 1
                                and A[node3, node1] == 1):
                            counter += 1
                cross_clustering[node1] = counter / norm[node1]

        return cross_clustering

    def _calculate_general_closeness(self, path_lengths, internal=True):
        """
        Calculate general closeness sequence for interacting networks.

        :type path_lengths: 2D array [node,node] of floats
        :arg  path_lengths: Path lengths to use
        :arg bool internal: Indicates, whether internal or cross closeness
            shall be calculated.
        :rtype:  1D array [index]
        :return: the general closeness sequence.
        """
        #  Get shape of path lengths array
        (N, M) = path_lengths.shape

        #  Set total number of nodes to be considered for calculation
        if internal:
            n_nodes = N
            norm = M - 1
        else:
            n_nodes = self.N  # All nodes of the whole network here!
            norm = M

        #  Closeness has the length of the first dimension of path lengths
        closeness = np.zeros(N)

        #  Identify unconnected pairs and save in binary array isinf
        unconnected_pairs = np.isinf(path_lengths)
        #  Set infinite entries corresponding to unconnected pairs to maximum
        #  possible path length.
        path_lengths[unconnected_pairs] = n_nodes - 1

        #  Some nodes have a distance of zero to all their
        #  neighbors. These nodes get zero closeness centrality.
        path_length_sum = path_lengths.sum(axis=1)
        #  M entries have been summed over, so we also have to normalize by M
        closeness[path_length_sum != 0] = \
            norm / path_length_sum[path_length_sum != 0]

        #  Reverse changes to path_lengths
        path_lengths[unconnected_pairs] = np.inf

        return closeness

    def cross_closeness(self, node_list1, node_list2, link_attribute=None):
        """
        Return cross closeness sequence for a pair of induced subnetworks.

        Gives the inverse average geodesic distance from a node in subnetwork 1
        to all nodes in subnetwork 2.

        **Examples:**

        >>> InteractingNetworks.SmallTestNetwork().\
                cross_closeness([0,3,5], [1,2,4], None)
        array([ 0.6  ,  0.6  ,  0.375])
        >>> InteractingNetworks.SmallTestNetwork().\
                cross_closeness([0,5], [1,2,3,4], None)
        array([ 0.66666667,  0.4       ])

        :arg [int] node_list1: list of node indices describing the first
            subnetwork
        :arg [int] node_list2: list of node indices describing the second
            subnetwork
        :arg str link_attribute: Optional name of the link attribute to be used
            as the links' length. If None, links have length 1. (Default: None)
        :rtype: 1D arrays [index]
        :return: the cross closeness sequence.
        """
        path_lengths = self.cross_path_lengths(node_list1, node_list2,
                                               link_attribute)
        return self._calculate_general_closeness(path_lengths, internal=False)

    def internal_closeness(self, node_list, link_attribute=None):
        """
        Return internal closeness sequence for an induced subnetwork.

        Gives the inverse average geodesic distance from a node to all other
        nodes in the same induced subnetwork.

        However, the included paths will generally contain nodes from the whole
        network. To avoid this, do the following:

        >>> r(InteractingNetworks.SmallTestNetwork().\
                subnetwork([0,3,5]).closeness(None))
        array([ 1. , 0.6667, 0.6667])

        **Examples:**

        >>> InteractingNetworks.SmallTestNetwork().\
                internal_closeness([0,3,5], None)
        array([ 1.        ,  0.66666667,  0.66666667])
        >>> InteractingNetworks.SmallTestNetwork().\
                internal_closeness([1,2,4], None)
        array([ 1.,  1.,  1.])

        :arg [int] node_list: list of node indices describing the subnetwork
        :arg str link_attribute: Optional name of the link attribute to be used
            as the links' length. If None, links have length 1. (Default: None)
        :rtype: 1D array [index]
        :return: the internal closeness sequence.
        """
        path_lengths = self.internal_path_lengths(node_list, link_attribute)
        return self._calculate_general_closeness(path_lengths, internal=True)

    def cross_betweenness(self, node_list1, node_list2):
        """
        Return the cross betweenness sequence for the whole network with
        respect to a pair of subnetworks.

        Gives the normalized number of shortest paths only between nodes from
        **two** subnetworks, in which a node :math:`i` is contained. This is
        equivalent to the inter-regional / inter-group betweenness with respect
        to subnetwork 1 and subnetwork 2.

        **Examples:**

        >>> InteractingNetworks.SmallTestNetwork().\
                cross_betweenness([2], [3,5])
        array([ 1.,  1.,  0.,  0.,  1.,  0.])
        >>> InteractingNetworks.SmallTestNetwork().\
                cross_betweenness(range(0,6), range(0,6))
        array([ 9.,  3.,  0.,  2.,  6.,  0.])

        :arg [int] node_list1: list of node indices describing the first
            subnetwork
        :arg [int] node_list2: list of node indices describing the second
            subnetwork
        :rtype: 1D arrays [node index]
        :return: the cross betweenness sequence for the whole network with
            respect to two subnetworks.
        """
        return self.interregional_betweenness(sources=node_list1,
                                              targets=node_list2)

    def internal_betweenness(self, node_list):
        """
        Return the internal betweenness sequence for an induced subnetwork.

        Gives the normalized number of shortest paths only between nodes from
        subnetwork 1, in which a node :math:`i` from the whole network is
        contained.  This is equivalent to the inter-regional / inter-group
        betweenness with respect to subnetwork 1 and subnetwork 1.

        **Examples:**

        >>> InteractingNetworks.SmallTestNetwork().\
                internal_betweenness(range(0,6))
        array([ 9.,  3.,  0.,  2.,  6.,  0.])

        :arg [int] node_list: list of node indices describing the subnetwork
        :rtype: 1D array [node index]
        :return: the internal betweenness sequence for layer 1.
        """
        return self.interregional_betweenness(sources=node_list,
                                              targets=node_list)

    def nsi_cross_degree(self, node_list1, node_list2):
        """
        Return the n.s.i. cross-degree for a pair of induced subnetworks.

        Gives an estimation about the quota of the whole domain of interest of
        the subnetwork 2 any node in the subnetwork 1 is connected to.

        **Examples:**

        >>> InteractingNetworks.SmallTestNetwork().\
                nsi_cross_degree([0,1,2],[3,4,5])
        array([ 4.2,  2.6,  1.4])
        >>> InteractingNetworks.SmallTestNetwork().\
                nsi_cross_degree([0,2,5],[1,4])
        array([ 1.4,  2.2,  0. ])

        :arg [int] node_list1: list of node indices describing the subnetwork 1
        :arg [int] node_list2: list of node indices describing the subnetwork 2
        :rtype: 1D array [node index]
        :return: the n.s.i. cross-degree for layer 1.
        """
        cross_A = (self.adjacency +
                   np.eye(self.N))[node_list1, :][:, node_list2]
        return (cross_A * self.node_weights[node_list2]).sum(axis=1)

    def nsi_cross_mean_degree(self, node_list1, node_list2):
        """
        Return the n.s.i. cross-mean degree for a pair of induced subnetworks.

        **Examples:**

        >>> InteractingNetworks.SmallTestNetwork().\
                nsi_cross_mean_degree([0,1,2],[3,4,5])
        2.5
        >>> InteractingNetworks.SmallTestNetwork().\
                nsi_cross_mean_degree([0,2,5],[1,4])
        0.94999999999999996

        :arg [int] node_list1: list of node indices describing the subnetwork 1
        :arg [int] node_list2: list of node indices describing the subnetwork 2
        :return float: the n.s.i. cross-mean degree for layer 1.
        """
        nsi_cross = self.nsi_cross_degree(node_list1, node_list2)
        node_weights = self.node_weights[node_list1]
        W_i = sum(node_weights)
        return sum(nsi_cross * node_weights) / W_i

    def nsi_internal_degree(self, node_list):
        """
        Return the n.s.i. internal degree sequence of one induced subnetwork.

        **Examples:**

        >>> InteractingNetworks.SmallTestNetwork().\
                nsi_internal_degree([0,3,5])
        array([ 3.4,  1.8,  2.2])
        >>> InteractingNetworks.SmallTestNetwork().\
                nsi_internal_degree([0,1,3,5])
        array([ 3.4,  2. ,  2.6,  2.2])

        :arg [int] node_list: list of node indices describing the subnetwork
        :rtype: 1D array [node index]
        :return: the n.s.i. internal degree sequence
        """
        return self.nsi_cross_degree(node_list, node_list)

    def nsi_cross_local_clustering(self, node_list1, node_list2):
        """
        Return the n.s.i. cross-local clustering coefficient for a pair of
        induced subnetworks.

        **Examples:**

        >>> InteractingNetworks.SmallTestNetwork().\
                nsi_cross_local_clustering([0,1,2],[3,4,5])
        array([ 0.33786848,  0.50295858,  1.  ])
        >>> InteractingNetworks.SmallTestNetwork().\
                nsi_cross_local_clustering([0,2,5],[1,4])
        array([ 1.,  1.,  0.])

        :arg [int] node_list1: list of node indices describing the subnetwork 1
        :arg [int] node_list2: list of node indices describing the subnetwork 2
        :rtype: 1D array [node index]
        :return: the n.s.i. cross-local clustering coefficient for layer 1.
        """
        nodes1 = np.array(node_list1, dtype=int)
        nodes2 = np.array(node_list2, dtype=int)
        nsi_cc = np.zeros_like(nodes1, dtype=np.float)
        _nsi_cross_local_clustering(
            self.adjacency + np.eye(self.N, dtype=int),
            nsi_cc, nodes1, nodes2, self.node_weights)

        norm = self.nsi_cross_degree(nodes1, nodes2) ** 2
        nsi_cc[norm != 0] = nsi_cc[norm != 0] / norm[norm != 0]
        nsi_cc[norm == 0] = 0
        return nsi_cc

    def nsi_cross_closeness_centrality(self, node_list1, node_list2):
        """
        Return the n.s.i. cross-closeness centrality for a pair of induced
        subnetworks.

        **Examples:**

        >>> InteractingNetworks.SmallTestNetwork().\
                nsi_cross_closeness_centrality([0,1,2],[3,4,5])
        array([ 1.        ,  0.56756757,  0.48837209])
        >>> InteractingNetworks.SmallTestNetwork().\
                nsi_cross_closeness_centrality([0,2,5],[1,4])
        array([ 0.73333333,  1.        ,  0.42307692])

        :arg [int] node_list1: list of node indices describing the subnetwork 1
        :arg [int] node_list2: list of node indices describing the subnetwork 2
        :rtype: 1D array [node index]
        :return: the n.s.i. cross-closeness for layer 1.
        """
        shortest_paths = self.path_lengths()
        node_weights = self.node_weights

        nsi_shortest_paths = shortest_paths + np.eye(len(shortest_paths))
        nsi_shortest_paths[np.isinf(nsi_shortest_paths)] = self.N - 1

        nsi_cross_paths = nsi_shortest_paths[node_list1, :][:, node_list2]
        W = sum(node_weights[node_list2])
        return W / np.dot(nsi_cross_paths, node_weights[node_list2])

    def nsi_internal_closeness_centrality(self, node_list):
        """
        Return the n.s.i. internal closeness sequence of one induced
        subnetwork.

        **Examples:**

        >>> InteractingNetworks.SmallTestNetwork().\
                nsi_internal_closeness_centrality([0,3,5])
        array([ 1.        ,  0.68      ,  0.73913043])
        >>> InteractingNetworks.SmallTestNetwork().\
                nsi_internal_closeness_centrality([0,1,3,5])
        array([ 0.84      ,  0.525     ,  0.72413793,  0.6       ])

        :arg [int] node_list: list of node indices describing the subnetwork
        :rtype: 1D array [node index]
        :return: the n.s.i. internal closeness sequence
        """
        return self.nsi_cross_closeness_centrality(node_list, node_list)

    def nsi_cross_global_clustering(self, node_list1, node_list2):
        """
        Return the n.s.i. cross-global clustering coefficient for an induced
        subnetwork 1 with regard to a second induced subnetwork 2.

        **Examples:**

        >>> InteractingNetworks.SmallTestNetwork().\
                nsi_cross_global_clustering([0,1,2],[3,4,5])
        0.66878664680862498

        :arg [int] node_list1: list of node indices describing the subnetwork 1
        :arg [int] node_list2: list of node indices describing the subnetwork 2
        :return float: the n.s.i. cross-global clustering coefficient for the
            subnetwork 1 with regard to subnetwork 2.
        """
        nsi_cc = self.nsi_cross_local_clustering(node_list1, node_list2)
        node_weights = self.node_weights[node_list1]
        return sum(node_weights * nsi_cc) / sum(node_weights)

    def nsi_internal_local_clustering(self, node_list):

        """
        Return the n.s.i. internal cross-local clustering coefficient for an
        induced subnetwork.

        **Examples:**

        >>> InteractingNetworks.SmallTestNetwork().\
                nsi_internal_local_clustering([1,2,3,5])
        array([ 0.73333333,  1.        ,  1.        ,  1.        ])
        >>> InteractingNetworks.SmallTestNetwork().\
                nsi_internal_local_clustering([0,2,4])
        array([ 1.        ,  1.        ,  0.86666667])

        :arg [int] node_list: list of node indices describing the subnetwork
        :rtype: 1D numpy array [node_index]
        :return: the n.s.i. internal-local clustering coefficient for all nodes
            within the induced subnetwork
        """
        return self.nsi_cross_local_clustering(node_list, node_list)

    def nsi_cross_betweenness(self, node_list1, node_list2):
        """
        Return the n.s.i. cross betweenness sequence for the whole network with
        respect to a pair of subnetworks.

        **Examples:**

        >>> InteractingNetworks.SmallTestNetwork().\
                nsi_cross_betweenness([0,4,5],[1,3])
        array([ 6.53333333,  1.2       ,  0.        ,
                0.67692308,  0.67692308,  0.        ])
        >>> InteractingNetworks.SmallTestNetwork().\
                nsi_cross_betweenness([0,1],[2,3,4,5])
        array([ 2.13333333,  0.        ,  0.        ,
                0.49230769,  0.92087912,  0.        ])

        :arg [int] node_list1: list of node indices describing the first
            subnetwork
        :arg [int] node_list2: list of node indices describing the second
            subnetwork
        :rtype: 1D arrays [node index]
        :return: the n.s.i. cross betweenness sequence for the whole network
            with respect to two subnetworks.
        """
        return self.nsi_interregional_betweenness(sources=node_list1,
                                                  targets=node_list2)

    def nsi_cross_edge_density(self, node_list1, node_list2):
        """
        Return the n.s.i. density of edges between two subnetworks.

        **Examples:**

        >>> r(InteractingNetworks.SmallTestNetwork().\
                nsi_cross_edge_density([1,2,3],[0,5]))
        0.1091
        >>> r(InteractingNetworks.SmallTestNetwork().\
                nsi_cross_edge_density([0],[1,4,5]))
        0.7895

        :arg [int] node_list1: list of node indices describing the first
            subnetwork
        :arg [int] node_list2: list of node indices describing the second
            subnetwork
        :return float: the n.s.i. cross density of edges between two
            subnetworks 1 and 2.
        """
        W_j = sum(self.node_weights[node_list2])
        return self.nsi_cross_mean_degree(node_list1, node_list2) / W_j

    def nsi_cross_transitivity(self, node_list1, node_list2):
        """
        Return n.s.i. cross-transitivity for a pair of subnetworks.

        **Examples:**

        >>> r(InteractingNetworks.SmallTestNetwork().\
                nsi_cross_transitivity([1,2],[0,3,4,5]))
        0.6352
        >>> InteractingNetworks.SmallTestNetwork().\
                nsi_cross_transitivity([0,2,3],[1])
        1.0


        :arg [int] node_list1: list of node indices describing the first
            subnetwork
        :arg [int] node_list2: list of node indices describing the second
            subnetwork
        :return float: the n.s.i. cross transitivity for a pair of subnetworks
            1 and 2.
        """
        return _nsi_cross_transitivity(
            self.adjacency + np.eye(self.N, dtype=int),
            np.array(node_list1), np.array(node_list2), self.node_weights)

    def nsi_cross_average_path_length(self, node_list1, node_list2):
        """
        Return n.s.i. cross average path length between two induced
        subnetworks.

        **Examples:**

        >>> net = InteractingNetworks.SmallTestNetwork()
        >>> r(net.nsi_cross_average_path_length([0,5],[1,2,4]))
        3.3306
        >>> r(net.nsi_cross_average_path_length([1,3,4,5],[2]))
        0.376

        :arg [int] node_list1: list of node indices describing the first
            subnetwork
        :arg [int] node_list2: list of node indices describing the second
            subnetwork
        :return float: the n.s.i. cross-average path length between a pair of
            subnetworks.
        """
        shortest_paths = self.path_lengths()
        nsi_shortest_paths = shortest_paths + np.eye(len(shortest_paths))
        node_weights = self.node_weights

        Wi = sum(node_weights[node_list1])
        Wj = sum(node_weights[node_list1])

        w_v = np.zeros([len(node_list2), len(node_list1)])
        w_v[:] = node_weights[node_list1]
        w_q = np.zeros([len(node_list1), len(node_list2)])
        w_q[:] = node_weights[node_list2]

        Wij = w_v.transpose() + w_q
        nsi_cross_paths = nsi_shortest_paths[node_list1, :][:, node_list2]
        Wij = Wij[np.isinf(nsi_cross_paths)].sum()
        nsi_shortest_paths[np.isinf(nsi_shortest_paths)] = self.N - 1
        nsi_cross_paths = nsi_shortest_paths[node_list1, :][:, node_list2]

        Lij = np.sum(nsi_cross_paths*node_weights[node_list2], axis=1)
        Lij = np.sum(Lij * node_weights[node_list1], axis=0)
        return Lij / (Wi*Wj - Wij)<|MERGE_RESOLUTION|>--- conflicted
+++ resolved
@@ -1013,7 +1013,6 @@
         :return: the cross degree sequence.
         """
         if self.directed:
-<<<<<<< HEAD
             return (self.cross_indegree(node_list1, node_list2,
                                         link_attribute) +
                     self.cross_outdegree(node_list1, node_list2,
@@ -1031,13 +1030,6 @@
         node from subnetwork one. If a link attribute is specified,
         return the associated in strength.
 
-=======
-            raise NetworkError("Not implemented yet...")
-        else:
-            cross_A = self.cross_adjacency(node_list1, node_list2)
-            cross_degree = cross_A.sum(axis=1)
-            return cross_degree
->>>>>>> f08c85fb
 
         **Example:**
 
@@ -1109,7 +1101,6 @@
         :return: the internal degree sequence.
         """
         if self.directed:
-<<<<<<< HEAD
             return (self.internal_indegree(node_list, link_attribute) +
                     self.internal_outdegree(node_list, link_attribute))
         else:
@@ -1164,12 +1155,6 @@
         else:
             return np.sum(self.internal_link_attribute(link_attribute,
                                                        node_list), axis=1)
-=======
-            raise NetworkError("Not implemented yet...")
-        else:
-            degree = self.internal_adjacency(node_list).sum(axis=0)
-            return degree
->>>>>>> f08c85fb
 
     def cross_local_clustering(self, node_list1, node_list2):
         """
