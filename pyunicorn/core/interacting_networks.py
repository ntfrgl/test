--- conflicted
+++ resolved
@@ -177,12 +177,8 @@
         #  determine number of cross links
         if cross_link_density is not None:
             number_cross_links = int(cross_link_density * (N1 * N2))
-            print("Setting number of cross links according to \
-<<<<<<< HEAD
-chosen link density.")
-=======
-                  chosen link density.")
->>>>>>> a173aea0
+            print("Setting number of cross links according to "
+                  "chosen link density.")
         elif cross_link_density is None and number_cross_links is None:
             number_cross_links = int(cross_A.sum())
             print("Creating a null model for the given interacting networks.")
