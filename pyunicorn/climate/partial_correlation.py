#!/usr/bin/python
# -*- coding: utf-8 -*-
#
# This file is part of pyunicorn.
# Copyright (C) 2008--2017 Jonathan F. Donges and pyunicorn authors
# URL: <http://www.pik-potsdam.de/members/donges/software>
# License: BSD (3-clause)

"""
Provides classes for generating and analyzing complex climate networks.
"""

#
#  Import essential packages
#

#  Import NumPy for the array object and fast numerics
import numpy as np

from .tsonis import TsonisClimateNetwork


#
#  Define class PartialCorrelationClimateNetwork
#

class PartialCorrelationClimateNetwork(TsonisClimateNetwork):

    """
    Encapsulates a partial correlation climate network.

    Constructs a static climate network based on partial correlation, as in
    [Ueoka2008]_.
    """

    #
    #  Defines internal methods
    #

    def __init__(self, data, threshold=None, link_density=None,
                 non_local=False, node_weight_type="surface", winter_only=True,
                 silence_level=0):
        """
        Initialize an instance of PartialCorrelationClimateNetwork.

        .. note::
           Either threshold **OR** link_density have to be given!

        Possible choices for ``node_weight_type``:
          - None (constant unit weights)
          - "surface" (cos lat)
          - "irrigation" (cos**2 lat)

        :type data: :class:`.ClimateData`
        :arg data: The climate data used for network construction.
        :arg float threshold: The threshold of similarity measure, above which
            two nodes are linked in the network.
        :arg float link_density: The networks's desired link density.
        :arg bool non_local: Determines, whether links between spatially close
            nodes should be suppressed.
        :arg str node_weight_type: The type of geographical node weight to be
            used.
        :arg bool winter_only: Determines, whether only data points from the
            winter months (December, January and February) should be used for
            analysis. Possibly, this further suppresses the annual cycle in the
            time series.
        :arg int silence_level: The inverse level of verbosity of the object.
        """
        if silence_level <= 1:
            print("Generating a partial correlation climate network...")

        #  Call constructor of parent class TsonisClimateNetwork
        TsonisClimateNetwork.__init__(self, data=data, threshold=threshold,
                                      link_density=link_density,
                                      non_local=non_local,
                                      node_weight_type=node_weight_type,
                                      winter_only=winter_only,
                                      silence_level=silence_level)

    def __str__(self):
        """
        Return a string representation of PartialCorrelationClimateNetwork.
        """
        return ('PartialCorrelationClimateNetwork:\n' +
                TsonisClimateNetwork.__str__(self))

    #
    #  Defines methods to calculate the correlation matrix
    #

    def _calculate_correlation(self, anomaly):
        """
        Return the partial correlation matrix at zero lag.

        :type anomaly: 2D Numpy array (time, index)
        :arg anomaly: the anomaly time series from to calculate the partial
                      correlation matrix at zero lag.

        :rtype: 2D Numpy array (index, index)
        :return: the partial correlation matrix at zero lag.
        """
        if self.silence_level <= 1:
            print("Calculating partial correlation matrix at zero lag from \
<<<<<<< HEAD
anomaly values...")
=======
                  anomaly values...")
>>>>>>> a173aea0

        #  Calculate the correlation matrix, cast to float64 for precise
        #  calculation of inverse matrix.
        C = np.corrcoef(anomaly.transpose()).astype("float64")

        #  Calculate the inverse correlation matrix
        C_inv = np.linalg.inv(C)

        #  Clean up
        del C

        #  Get the diagonal of the inverse correlation matrix
        diag = C_inv.diagonal()[:]

        #  Calculate matrix of normalizations
        norm = np.sqrt(abs(np.outer(diag, diag)))

        return - C_inv / norm<|MERGE_RESOLUTION|>--- conflicted
+++ resolved
@@ -100,12 +100,8 @@
         :return: the partial correlation matrix at zero lag.
         """
         if self.silence_level <= 1:
-            print("Calculating partial correlation matrix at zero lag from \
-<<<<<<< HEAD
-anomaly values...")
-=======
-                  anomaly values...")
->>>>>>> a173aea0
+            print("Calculating partial correlation matrix at zero lag from "
+                  "anomaly values...")
 
         #  Calculate the correlation matrix, cast to float64 for precise
         #  calculation of inverse matrix.
