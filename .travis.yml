--- conflicted
+++ resolved
@@ -47,31 +47,6 @@
 before_install: export ARCH=Linux-aarch64 SED=sed
 
 install:
-<<<<<<< HEAD
-    # runtime dependencies
-    - travis_retry conda create -n test-env
-    - eval "$(conda shell.bash hook)"
-    - conda activate test-env
-    - travis_retry conda install -c conda-forge python=${TRAVIS_PYTHON_VERSION%-dev}
-    - travis_retry conda install -c conda-forge numpy scipy python-igraph h5netcdf tqdm
-    - travis_retry conda update  -c conda-forge --all
-
-    # testing dependencies
-    - travis_retry conda install -c conda-forge tox flake8 pylint pytest-xdist pytest-cov codecov
-    - travis_retry conda install -c conda-forge networkx matplotlib cartopy
-    - travis_retry conda install -c conda-forge sphinx ipython nbsphinx nbsphinx-link
-
-    # debugging info
-    - conda info -a
-    - conda list
-
-before_script:
-    # limit parallel processes to available cores (error if pattern not found)
-    - sed -i '/nthreads=./{s//nthreads=2/;h}; ${x;/./{x;q0};x;q1}' setup.py
-    - sed -i '/-j ./      {s//-j 2/;      h}; ${x;/./{x;q0};x;q1}' setup.cfg
-    - sed -i '/-n auto/   {s//-n 2/;      h}; ${x;/./{x;q0};x;q1}' pyproject.toml
-    - sed -i '/jobs = ./  {s//jobs = 2/;  h}; ${x;/./{x;q0};x;q1}' pyproject.toml
-=======
   - | # install Python via Miniconda
     travis_retry wget https://repo.anaconda.com/miniconda/Miniconda3-latest-${ARCH}.sh -O miniconda.sh
     bash miniconda.sh -b -p $HOME/miniconda
@@ -95,7 +70,6 @@
     travis_retry conda install -c conda-forge networkx matplotlib cartopy sphinx
     conda info -a
     conda list
->>>>>>> f1b6e710
 
 script:
   - | # limit procs to available cores (use GNU `sed`, fail if pattern not found)
